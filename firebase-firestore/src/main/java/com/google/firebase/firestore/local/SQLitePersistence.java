// Copyright 2018 Google LLC
//
// Licensed under the Apache License, Version 2.0 (the "License");
// you may not use this file except in compliance with the License.
// You may obtain a copy of the License at
//
//      http://www.apache.org/licenses/LICENSE-2.0
//
// Unless required by applicable law or agreed to in writing, software
// distributed under the License is distributed on an "AS IS" BASIS,
// WITHOUT WARRANTIES OR CONDITIONS OF ANY KIND, either express or implied.
// See the License for the specific language governing permissions and
// limitations under the License.

package com.google.firebase.firestore.local;

import static com.google.firebase.firestore.util.Assert.fail;
import static com.google.firebase.firestore.util.Assert.hardAssert;

import android.content.Context;
import android.database.Cursor;
import android.database.sqlite.SQLiteCursor;
import android.database.sqlite.SQLiteDatabase;
import android.database.sqlite.SQLiteDatabase.CursorFactory;
import android.database.sqlite.SQLiteDatabaseLockedException;
import android.database.sqlite.SQLiteOpenHelper;
import android.database.sqlite.SQLiteProgram;
import android.database.sqlite.SQLiteStatement;
import android.database.sqlite.SQLiteTransactionListener;
import androidx.annotation.Nullable;
import androidx.annotation.VisibleForTesting;
import com.google.firebase.firestore.FirebaseFirestoreException;
import com.google.firebase.firestore.FirebaseFirestoreException.Code;
import com.google.firebase.firestore.auth.User;
import com.google.firebase.firestore.model.DatabaseId;
import com.google.firebase.firestore.util.Consumer;
import com.google.firebase.firestore.util.FileUtil;
import com.google.firebase.firestore.util.Function;
import com.google.firebase.firestore.util.Logger;
import com.google.firebase.firestore.util.Supplier;
import java.io.File;
import java.io.IOException;
import java.io.UnsupportedEncodingException;
import java.net.URLEncoder;
import java.util.ArrayList;
import java.util.Collections;
import java.util.Iterator;
import java.util.List;

/**
 * A SQLite-backed instance of Persistence.
 *
 * <p>In addition to implementations of the methods in the Persistence interface, also contains
 * helper routines that make dealing with SQLite much more pleasant.
 */
public final class SQLitePersistence extends Persistence {
  /**
   * Creates the database name that is used to identify the database to be used with a Firestore
   * instance. Note that this needs to stay stable across releases. The database is uniquely
   * identified by a persistence key - usually the Firebase app name - and a DatabaseId (project and
   * database).
   *
   * <p>Format is "firestore.{persistence-key}.{project-id}.{database-id}".
   */
  @VisibleForTesting
  public static String databaseName(String persistenceKey, DatabaseId databaseId) {
    try {
      return "firestore."
          + URLEncoder.encode(persistenceKey, "utf-8")
          + "."
          + URLEncoder.encode(databaseId.getProjectId(), "utf-8")
          + "."
          + URLEncoder.encode(databaseId.getDatabaseId(), "utf-8");
    } catch (UnsupportedEncodingException e) {
      // UTF-8 is a mandatory encoding supported on every platform.
      throw new AssertionError(e);
    }
  }

  private final SQLiteOpenHelper opener;
  private final LocalSerializer serializer;
  private final SQLiteTargetCache targetCache;
  private final SQLiteBundleCache bundleCache;
  private final SQLiteRemoteDocumentCache remoteDocumentCache;
  private final SQLiteLruReferenceDelegate referenceDelegate;
  private final SQLiteTransactionListener transactionListener =
      new SQLiteTransactionListener() {
        @Override
        public void onBegin() {
          referenceDelegate.onTransactionStarted();
        }

        @Override
        public void onCommit() {
          referenceDelegate.onTransactionCommitted();
        }

        @Override
        public void onRollback() {}
      };

  private SQLiteDatabase db;
  private boolean started;

  public SQLitePersistence(
      Context context,
      String persistenceKey,
      DatabaseId databaseId,
      LocalSerializer serializer,
      LruGarbageCollector.Params params) {
    this(
        serializer,
        params,
        new OpenHelper(context, serializer, databaseName(persistenceKey, databaseId)));
  }

  public SQLitePersistence(
      LocalSerializer serializer, LruGarbageCollector.Params params, SQLiteOpenHelper openHelper) {
    this.opener = openHelper;
    this.serializer = serializer;
    this.targetCache = new SQLiteTargetCache(this, this.serializer);
<<<<<<< HEAD
=======
    this.indexManager = new SQLiteIndexManager(this, this.serializer);
>>>>>>> 6c75d59f
    this.bundleCache = new SQLiteBundleCache(this, this.serializer);
    this.remoteDocumentCache = new SQLiteRemoteDocumentCache(this, this.serializer);
    this.referenceDelegate = new SQLiteLruReferenceDelegate(this, params);
  }

  @Override
  public void start() {
    hardAssert(!started, "SQLitePersistence double-started!");
    started = true;
    try {
      db = opener.getWritableDatabase();
    } catch (SQLiteDatabaseLockedException e) {
      // TODO: Use a better exception type
      throw new RuntimeException(
          "Failed to gain exclusive lock to the Cloud Firestore client's offline persistence. This"
              + " generally means you are using Cloud Firestore from multiple processes in your"
              + " app. Keep in mind that multi-process Android apps execute the code in your"
              + " Application class in all processes, so you may need to avoid initializing"
              + " Cloud Firestore in your Application class. If you are intentionally using Cloud"
              + " Firestore from multiple processes, you can only enable offline persistence (that"
              + " is, call setPersistenceEnabled(true)) in one of them.",
          e);
    }
    targetCache.start();
    referenceDelegate.start(targetCache.getHighestListenSequenceNumber());
  }

  @Override
  public void shutdown() {
    hardAssert(started, "SQLitePersistence shutdown without start!");
    started = false;
    db.close();
    db = null;
  }

  @Override
  public boolean isStarted() {
    return started;
  }

  @Override
  public SQLiteLruReferenceDelegate getReferenceDelegate() {
    return referenceDelegate;
  }

  @Override
  MutationQueue getMutationQueue(User user) {
    return new SQLiteMutationQueue(this, serializer, user);
  }

  @Override
  SQLiteTargetCache getTargetCache() {
    return targetCache;
  }

  @Override
  IndexManager getIndexManager(User user) {
    return new SQLiteIndexManager(this, user);
  }

  @Override
  BundleCache getBundleCache() {
    return bundleCache;
  }

  @Override
  RemoteDocumentCache getRemoteDocumentCache() {
    return remoteDocumentCache;
  }

  @Override
  void runTransaction(String action, Runnable operation) {
    Logger.debug(TAG, "Starting transaction: %s", action);
    db.beginTransactionWithListener(transactionListener);
    try {
      operation.run();

      // Note that an exception in operation.run() will prevent this code from running.
      db.setTransactionSuccessful();
    } finally {
      db.endTransaction();
    }
  }

  @Override
  <T> T runTransaction(String action, Supplier<T> operation) {
    Logger.debug(TAG, "Starting transaction: %s", action);
    T value = null;
    db.beginTransactionWithListener(transactionListener);
    try {
      value = operation.get();

      // Note that an exception in operation.run() will prevent this code from running.
      db.setTransactionSuccessful();
    } finally {
      db.endTransaction();
    }
    return value;
  }

  public static void clearPersistence(Context context, DatabaseId databaseId, String persistenceKey)
      throws FirebaseFirestoreException {
    String databaseName = SQLitePersistence.databaseName(persistenceKey, databaseId);
    String sqLitePath = context.getDatabasePath(databaseName).getPath();
    String journalPath = sqLitePath + "-journal";
    String walPath = sqLitePath + "-wal";

    File sqLiteFile = new File(sqLitePath);
    File journalFile = new File(journalPath);
    File walFile = new File(walPath);

    try {
      FileUtil.delete(sqLiteFile);
      FileUtil.delete(journalFile);
      FileUtil.delete(walFile);
    } catch (IOException e) {
      throw new FirebaseFirestoreException("Failed to clear persistence." + e, Code.UNKNOWN);
    }
  }

  long getByteSize() {
    return getPageCount() * getPageSize();
  }

  /**
   * Gets the page size of the database. Typically 4096.
   *
   * @see "https://www.sqlite.org/pragma.html#pragma_page_size"
   */
  private long getPageSize() {
    return query("PRAGMA page_size").firstValue(row -> row.getLong(/*column=*/ 0));
  }

  /**
   * Gets the number of pages in the database file. Multiplying this with the page size yields the
   * approximate size of the database on disk (including the WAL, if relevant).
   *
   * @see "https://www.sqlite.org/pragma.html#pragma_page_count."
   */
  private long getPageCount() {
    return query("PRAGMA page_count").firstValue(row -> row.getLong(/*column=*/ 0));
  }

  /**
   * A SQLiteOpenHelper that configures database connections just the way we like them, delegating
   * to SQLiteSchema to actually do the work of migration.
   *
   * <p>The order of events when opening a new connection is as follows:
   *
   * <ol>
   *   <li>New connection
   *   <li>onConfigure (API 16 and above)
   *   <li>onCreate / onUpgrade (optional; if version already matches these aren't called)
   *   <li>onOpen
   * </ol>
   *
   * <p>This OpenHelper attempts to obtain exclusive access to the database and attempts to do so as
   * early as possible. On Jelly Bean devices and above (some 98% of devices at time of writing)
   * this happens naturally during onConfigure. On pre-Jelly Bean devices all other methods ensure
   * that the configuration is applied before any action is taken.
   */
  private static class OpenHelper extends SQLiteOpenHelper {

    private final LocalSerializer serializer;
    private boolean configured;

    OpenHelper(Context context, LocalSerializer serializer, String databaseName) {
      super(context, databaseName, null, SQLiteSchema.VERSION);
      this.serializer = serializer;
    }

    @Override
    public void onConfigure(SQLiteDatabase db) {
      // Note that this is only called automatically by the SQLiteOpenHelper base class on Jelly
      // Bean and above.
      configured = true;
      Cursor cursor = db.rawQuery("PRAGMA locking_mode = EXCLUSIVE", new String[0]);
      cursor.close();
    }

    /**
     * Ensures that onConfigure has been called. This should be called first from all methods other
     * than onConfigure to ensure that onConfigure has been called, even if running on a pre-Jelly
     * Bean device.
     */
    private void ensureConfigured(SQLiteDatabase db) {
      if (!configured) {
        onConfigure(db);
      }
    }

    @Override
    public void onCreate(SQLiteDatabase db) {
      ensureConfigured(db);
      new SQLiteSchema(db, serializer).runMigrations(0);
    }

    @Override
    public void onUpgrade(SQLiteDatabase db, int oldVersion, int newVersion) {
      ensureConfigured(db);
      new SQLiteSchema(db, serializer).runMigrations(oldVersion);
    }

    @Override
    public void onDowngrade(SQLiteDatabase db, int oldVersion, int newVersion) {
      ensureConfigured(db);

      // For now, we can safely do nothing.
      //
      // The only case that's possible at this point would be to downgrade from version 1 (present
      // in our first released version) to 0 (uninstalled). Nobody would want us to just wipe the
      // data so instead we just keep it around in the hope that they'll upgrade again :-).
      //
      // Note that if you uninstall a Firestore-based app, the database goes away completely. The
      // downgrade-then-upgrade case can only happen in very limited circumstances.
      //
      // We'll have to revisit this once we ship a migration past version 1, but this will
      // definitely be good enough for our initial launch.
    }

    @Override
    public void onOpen(SQLiteDatabase db) {
      ensureConfigured(db);
    }
  }

  /**
   * Execute the given non-query SQL statement. Equivalent to {@code execute(prepare(sql), args)}.
   */
  void execute(String sql, Object... args) {
    // Note that unlike db.query and friends, execSQL already takes Object[] bindArgs so there's no
    // need to go through the bind dance below.
    db.execSQL(sql, args);
  }

  /** Prepare the given non-query SQL statement. */
  SQLiteStatement prepare(String sql) {
    return db.compileStatement(sql);
  }

  /**
   * Execute the given prepared non-query statement using the supplied bind arguments.
   *
   * @return The number of rows affected.
   */
  int execute(SQLiteStatement statement, Object... args) {
    statement.clearBindings();
    bind(statement, args);
    return statement.executeUpdateDelete();
  }

  /**
   * Creates a new {@link Query} for the given SQL query. Supply binding arguments and execute by
   * chaining further methods off the query.
   */
  Query query(String sql) {
    return new Query(db, sql);
  }

  /**
   * A wrapper around SQLiteDatabase's various query methods that serves to file down the rough
   * edges of using the SQLiteDatabase API. The wrapper provides:
   *
   * <ul>
   *   <li>Strongly-typed bind parameters (see {@link #binding}).
   *   <li>Exception-proof resource management, reducing try/finally boilerplate for each query.
   *   <li>Lambda-friendly result processing, reducing cursor boilerplate.
   * </ul>
   *
   * <p>Taken together, Query transforms code like this:
   *
   * <pre class="code">
   *   List<MutationBatch> result = new ArrayList<>();
   *   Cursor cursor = db.rawQuery(
   *       "SELECT mutations FROM mutations WHERE uid = ? AND batch_id <= ?",
   *       new String[] { uid, String.valueOf(batchId) });
   *   try {
   *     while (cursor.moveToNext()) {
   *       result.add(decodeMutationBatch(cursor.getBlob(0)));
   *     }
   *   } finally {
   *     cursor.close();
   *   }
   *   return result;
   * </pre>
   *
   * <p>Into code like this:
   *
   * <pre class="code">
   *   List<MutationBatch> result = new ArrayList<>();
   *   db.query("SELECT mutations FROM mutations WHERE uid = ? AND batch_id <= ?")
   *       .binding(uid, batchId)
   *       .forEach(row -> result.add(decodeMutationBatch(row.getBlob(0))));
   *   return result;
   * </pre>
   */
  static class Query {
    private final SQLiteDatabase db;
    private final String sql;
    private CursorFactory cursorFactory;

    Query(SQLiteDatabase db, String sql) {
      this.db = db;
      this.sql = sql;
    }

    /**
     * Uses the given binding arguments as positional parameters for the query.
     *
     * <p>Note that unlike {@link SQLiteDatabase#rawQuery}, this method takes Object binding
     * objects. Values in the <tt>args</tt> array need to be of a type that's usable in any of the
     * SQLiteProgram bindFoo methods.
     *
     * @return this Query object, for chaining.
     */
    Query binding(Object... args) {
      // This is gross, but the best way to preserve both the readability of the caller (since
      // values don't have be arbitrarily converted to Strings) and allows BLOBs to be used as
      // bind arguments.
      //
      // The trick here is that since db.query and db.rawQuery take String[] bind arguments, we
      // need some other way to bind. db.execSQL takes Object[] bind arguments but doesn't actually
      // allow querying because it doesn't return a Cursor. SQLiteQuery does allow typed bind
      // arguments, but isn't directly usable.
      //
      // However, you can get to the SQLiteQuery indirectly by supplying a CursorFactory to
      // db.rawQueryWithFactory. The factory's newCursor method will be called with a new
      // SQLiteQuery, and now we can bind with typed values.

      cursorFactory =
          (db1, masterQuery, editTable, query) -> {
            bind(query, args);
            return new SQLiteCursor(masterQuery, editTable, query);
          };
      return this;
    }

    /**
     * Runs the query, calling the consumer once for each row in the results.
     *
     * @param consumer A consumer that will receive the first row.
     * @return The number of rows processed
     */
    int forEach(Consumer<Cursor> consumer) {
      int rowsProcessed = 0;
      try (Cursor cursor = startQuery()) {
        while (cursor.moveToNext()) {
          ++rowsProcessed;
          consumer.accept(cursor);
        }
      }
      return rowsProcessed;
    }

    /**
     * Runs the query, calling the consumer on the first row of the results if one exists.
     *
     * @param consumer A consumer that will receive the first row.
     * @return The number of rows processed (either zero or one).
     */
    int first(Consumer<Cursor> consumer) {
      Cursor cursor = null;
      try {
        cursor = startQuery();
        if (cursor.moveToFirst()) {
          consumer.accept(cursor);
          return 1;
        }
        return 0;
      } finally {
        if (cursor != null) {
          cursor.close();
        }
      }
    }

    /**
     * Runs the query and applies the function to the first row of the results if it exists.
     *
     * @param function A function to apply to the first row.
     * @param <T> The type of the return value of the function.
     * @return The result of the function application if there were any rows in the results or null
     *     otherwise.
     */
    @Nullable
    <T> T firstValue(Function<Cursor, T> function) {
      Cursor cursor = null;
      try {
        cursor = startQuery();
        if (cursor.moveToFirst()) {
          return function.apply(cursor);
        }
        return null;
      } finally {
        if (cursor != null) {
          cursor.close();
        }
      }
    }

    /** Runs the query and returns true if the result was nonempty. */
    boolean isEmpty() {
      Cursor cursor = null;
      try {
        cursor = startQuery();
        return !cursor.moveToFirst();
      } finally {
        if (cursor != null) {
          cursor.close();
        }
      }
    }

    /** Starts the query against the database, supplying binding arguments if they exist. */
    private Cursor startQuery() {
      if (cursorFactory != null) {
        return db.rawQueryWithFactory(cursorFactory, sql, null, null);
      } else {
        return db.rawQuery(sql, null);
      }
    }
  }

  /**
   * Encapsulates a query whose parameter list is so long that it might exceed SQLite limit.
   *
   * <p>SQLite limits maximum number of host parameters to 999 (see
   * https://www.sqlite.org/limits.html). This class wraps most of the messy details of splitting a
   * large query into several smaller ones.
   *
   * <p>The class is configured to contain a "template" for each subquery:
   *
   * <ol>
   *   <li>head -- the beginning of the query, will be the same for each subquery
   *   <li>tail -- the end of the query, also the same for each subquery
   * </ol>
   *
   * <p>Then the host parameters will be inserted in-between head and tail; if there are too many
   * arguments for a single query, several subqueries will be issued. Each subquery which will have
   * the following form:
   *
   * <p>[head][an auto-generated comma-separated list of '?' placeholders][tail]
   *
   * <p>To use this class, keep calling {@link #performNextSubquery}, which will issue the next
   * subquery, as long as {@link #hasMoreSubqueries} returns true. Note that if the parameter list
   * is empty, not even a single query will be issued.
   *
   * <p>For example, imagine for demonstration purposes that the limit were 2, and the {@code
   * LongQuery} was created like this:
   *
   * <pre class="code">
   *     String[] args = {"foo", "bar", "baz", "spam", "eggs"};
   *     LongQuery longQuery = new LongQuery(
   *         db,
   *         "SELECT name WHERE id in (",
   *         Arrays.asList(args),
   *         ")"
   *     );
   * </pre>
   *
   * <p>Assuming limit of 2, this query will issue three subqueries:
   *
   * <pre class="code">
   *     query.performNextSubquery(); // "SELECT name WHERE id in (?, ?)", binding "foo" and "bar"
   *     query.performNextSubquery(); // "SELECT name WHERE id in (?, ?)", binding "baz" and "spam"
   *     query.performNextSubquery(); // "SELECT name WHERE id in (?)", binding "eggs"
   * </pre>
   */
  static class LongQuery {
    private final SQLitePersistence db;
    // The non-changing beginning of each subquery.
    private final String head;
    // The non-changing end of each subquery.
    private final String tail;
    // Arguments that will be prepended in each subquery before the main argument list.
    private final List<Object> argsHead;

    private int subqueriesPerformed = 0;
    private final Iterator<Object> argsIter;

    // Limit for the number of host parameters beyond which a query will be split into several
    // subqueries. Deliberately set way below 999 as a safety measure because this class doesn't
    // attempt to check for placeholders in the query {@link head}; if it only relied on the number
    // of placeholders it itself generates, in that situation it would still exceed the SQLite
    // limit.
    private static final int LIMIT = 900;

    /**
     * Creates a new {@code LongQuery} with parameters that describe a template for creating each
     * subquery.
     *
     * @param db The database on which to execute the query.
     * @param head The non-changing beginning of the query; each subquery will begin with this.
     * @param allArgs The list of host parameters to bind. If the list size exceeds the limit,
     *     several subqueries will be issued, and the correct number of placeholders will be
     *     generated for each subquery.
     * @param tail The non-changing end of the query; each subquery will end with this.
     */
    LongQuery(SQLitePersistence db, String head, List<Object> allArgs, String tail) {
      this.db = db;
      this.head = head;
      this.argsHead = Collections.emptyList();
      this.tail = tail;

      argsIter = allArgs.iterator();
    }

    /**
     * The longer version of the constructor additionally takes {@code argsHead} parameter that
     * contains parameters that will be reissued in each subquery, i.e. subqueries take the form:
     *
     * <p>[head][argsHead][an auto-generated comma-separated list of '?' placeholders][tail]
     */
    LongQuery(
        SQLitePersistence db,
        String head,
        List<Object> argsHead,
        List<Object> allArgs,
        String tail) {
      this.db = db;
      this.head = head;
      this.argsHead = argsHead;
      this.tail = tail;

      argsIter = allArgs.iterator();
    }

    /** Whether {@link #performNextSubquery} can be called. */
    boolean hasMoreSubqueries() {
      return argsIter.hasNext();
    }

    /** Performs the next subquery and returns a {@link Query} object for method chaining. */
    Query performNextSubquery() {
      ++subqueriesPerformed;

      List<Object> subqueryArgs = new ArrayList<>(argsHead);
      StringBuilder placeholdersBuilder = new StringBuilder();
      for (int i = 0; argsIter.hasNext() && i < LIMIT - argsHead.size(); i++) {
        if (i > 0) {
          placeholdersBuilder.append(", ");
        }
        placeholdersBuilder.append("?");

        subqueryArgs.add(argsIter.next());
      }
      String placeholders = placeholdersBuilder.toString();

      return db.query(head + placeholders + tail).binding(subqueryArgs.toArray());
    }

    /** How many subqueries were performed. */
    int getSubqueriesPerformed() {
      return subqueriesPerformed;
    }
  }

  /**
   * Binds the given arguments to the given SQLite statement or query.
   *
   * <p>This method helps work around the fact that all of the querying methods on SQLiteDatabase
   * take an array of strings for bind arguments. Most values can be straightforwardly converted to
   * strings except BLOB literals, which must be base64 encoded and is just too painful.
   *
   * <p>It's possible to bind using typed arguments (including BLOBs) using SQLiteProgram objects.
   * This method bridges the gap by examining the types of the bindArgs and calling to the
   * appropriate bind method on the program.
   */
  private static void bind(SQLiteProgram program, Object[] bindArgs) {
    for (int i = 0; i < bindArgs.length; i++) {
      Object arg = bindArgs[i];
      if (arg == null) {
        program.bindNull(i + 1);
      } else if (arg instanceof String) {
        program.bindString(i + 1, (String) arg);
      } else if (arg instanceof Integer) {
        program.bindLong(i + 1, (Integer) arg);
      } else if (arg instanceof Long) {
        program.bindLong(i + 1, (Long) arg);
      } else if (arg instanceof Double) {
        program.bindDouble(i + 1, (Double) arg);
      } else if (arg instanceof byte[]) {
        program.bindBlob(i + 1, (byte[]) arg);
      } else {
        throw fail("Unknown argument %s of type %s", arg, arg.getClass());
      }
    }
  }
}<|MERGE_RESOLUTION|>--- conflicted
+++ resolved
@@ -119,10 +119,6 @@
     this.opener = openHelper;
     this.serializer = serializer;
     this.targetCache = new SQLiteTargetCache(this, this.serializer);
-<<<<<<< HEAD
-=======
-    this.indexManager = new SQLiteIndexManager(this, this.serializer);
->>>>>>> 6c75d59f
     this.bundleCache = new SQLiteBundleCache(this, this.serializer);
     this.remoteDocumentCache = new SQLiteRemoteDocumentCache(this, this.serializer);
     this.referenceDelegate = new SQLiteLruReferenceDelegate(this, params);
@@ -180,7 +176,7 @@
 
   @Override
   IndexManager getIndexManager(User user) {
-    return new SQLiteIndexManager(this, user);
+    return new SQLiteIndexManager(this, user, serializer);
   }
 
   @Override
