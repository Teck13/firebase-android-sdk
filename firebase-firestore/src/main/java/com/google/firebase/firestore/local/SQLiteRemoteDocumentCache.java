--- conflicted
+++ resolved
@@ -135,18 +135,7 @@
         !query.isCollectionGroupQuery(),
         "CollectionGroup queries should be handled in LocalDocumentsView");
 
-<<<<<<< HEAD
     String parentPath = EncodedPath.encode(query.getPath());
-    Timestamp readTime = sinceReadTime.getTimestamp();
-=======
-    // Use the query path as a prefix for testing if a document matches the query.
-    ResourcePath prefix = query.getPath();
-    int immediateChildrenPathLength = prefix.length() + 1;
-
-    String prefixPath = EncodedPath.encode(prefix);
-    String prefixSuccessorPath = EncodedPath.prefixSuccessor(prefixPath);
->>>>>>> d0048fdf
-
     BackgroundQueue backgroundQueue = new BackgroundQueue();
 
     ImmutableSortedMap<DocumentKey, MutableDocument>[] matchingDocuments =
@@ -166,17 +155,11 @@
 
       sqlQuery =
           db.query(
-<<<<<<< HEAD
                   "SELECT contents, read_time_seconds, read_time_nanos "
-                      + "FROM remote_documents WHERE parent_path = ? "
-                      + "AND (read_time_seconds > ? OR (read_time_seconds = ? AND read_time_nanos > ?))")
-=======
-                  "SELECT path, contents, read_time_seconds, read_time_nanos "
-                      + "FROM remote_documents WHERE path >= ? AND path < ? AND ("
+                      + "FROM remote_documents WHERE parent_path = ? AND ("
                       + "read_time_seconds > ? OR ("
                       + "read_time_seconds = ? AND read_time_nanos > ?) OR ("
                       + "read_time_seconds = ? AND read_time_nanos = ? and path > ?))")
->>>>>>> d0048fdf
               .binding(
                   parentPath,
                   readTime.getSeconds(),
